--- conflicted
+++ resolved
@@ -5,11 +5,6 @@
 import os
 import subprocess
 import threading
-<<<<<<< HEAD
-
-
-PPSSPP_EXECUTABLES = [ "Windows\\Release\\PPSSPPHeadless.exe", "build/PPSSPPHeadless","./PPSSPPHeadless" ]
-=======
 import glob
 
 
@@ -25,9 +20,10 @@
   "build*/RelWithDebInfo/PPSSPPHeadless",
   "build*/MinSizeRel}/PPSSPPHeadless",
   # Linux
-  "build*/PPSSPPHeadless"
-]
->>>>>>> 6faca211
+  "build*/PPSSPPHeadless",
+  "./PPSSPPHeadless"
+]
+
 PPSSPP_EXE = None
 TEST_ROOT = "pspautotests/tests/"
 teamcity_mode = False
