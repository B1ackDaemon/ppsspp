// Copyright (c) 2012- PPSSPP Project.

// This program is free software: you can redistribute it and/or modify
// it under the terms of the GNU General Public License as published by
// the Free Software Foundation, version 2.0 or later versions.

// This program is distributed in the hope that it will be useful,
// but WITHOUT ANY WARRANTY; without even the implied warranty of
// MERCHANTABILITY or FITNESS FOR A PARTICULAR PURPOSE.  See the
// GNU General Public License 2.0 for more details.

// A copy of the GPL 2.0 should have been included with the program.
// If not, see http://www.gnu.org/licenses/

// Official git repository and contact information can be found at
// https://github.com/hrydgard/ppsspp and http://www.ppsspp.org/.

#if !defined(USING_GLES2)
// SDL 1.2 on Apple does not have support for OpenGL 3 and hence needs
// special treatment in the shader generator.
#if defined(__APPLE__)
#define FORCE_OPENGL_2_0
#endif
#endif

#include <cstdio>

#include "gfx_es2/gpu_features.h"
#include "Core/Reporting.h"
#include "Core/Config.h"
#include "GPU/GLES/FragmentShaderGenerator.h"
#include "GPU/GLES/Framebuffer.h"
#include "GPU/ge_constants.h"
#include "GPU/GPUState.h"

#define WRITE p+=sprintf

// #define DEBUG_SHADER

// GL_NV_shader_framebuffer_fetch looks interesting....


// Dest factors where it's safe to eliminate the alpha test under certain conditions
const bool safeDestFactors[16] = {
	true, // GE_DSTBLEND_SRCCOLOR,
	true, // GE_DSTBLEND_INVSRCCOLOR,
	false, // GE_DSTBLEND_SRCALPHA,
	true, // GE_DSTBLEND_INVSRCALPHA,
	true, // GE_DSTBLEND_DSTALPHA,
	true, // GE_DSTBLEND_INVDSTALPHA,
	false, // GE_DSTBLEND_DOUBLESRCALPHA,
	false, // GE_DSTBLEND_DOUBLEINVSRCALPHA,
	true, // GE_DSTBLEND_DOUBLEDSTALPHA,
	true, // GE_DSTBLEND_DOUBLEINVDSTALPHA,
	true, //GE_DSTBLEND_FIXB,
};

static bool IsAlphaTestTriviallyTrue() {
	switch (gstate.getAlphaTestFunction()) {
	case GE_COMP_NEVER:
		return false;

	case GE_COMP_ALWAYS:
		return true;

	case GE_COMP_GEQUAL:
		if (gstate_c.vertexFullAlpha && (gstate_c.textureFullAlpha || !gstate.isTextureAlphaUsed()))
			return true;  // If alpha is full, it doesn't matter what the ref value is.
		return gstate.getAlphaTestRef() == 0;

	// Non-zero check. If we have no depth testing (and thus no depth writing), and an alpha func that will result in no change if zero alpha, get rid of the alpha test.
	// Speeds up Lumines by a LOT on PowerVR.
	case GE_COMP_NOTEQUAL:
		if (gstate.getAlphaTestRef() == 255) {
			// Likely to be rare. Let's just skip the vertexFullAlpha optimization here instead of adding
			// complicated code to discard the draw or whatnot.
			return false;
		}
		// Fallthrough on purpose

	case GE_COMP_GREATER:
		{
#if 0
			// Easy way to check the values in the debugger without ruining && early-out
			bool doTextureAlpha = gstate.isTextureAlphaUsed();
			bool stencilTest = gstate.isStencilTestEnabled();
			bool depthTest = gstate.isDepthTestEnabled();
			GEComparison depthTestFunc = gstate.getDepthTestFunction();
			int alphaRef = gstate.getAlphaTestRef();
			int blendA = gstate.getBlendFuncA();
			bool blendEnabled = gstate.isAlphaBlendEnabled();
			int blendB = gstate.getBlendFuncA();
#endif
			return (gstate_c.vertexFullAlpha && (gstate_c.textureFullAlpha || !gstate.isTextureAlphaUsed())) || (
					(!gstate.isStencilTestEnabled() &&
				  !gstate.isDepthTestEnabled() && 
					gstate.getAlphaTestRef() == 0 &&
					gstate.isAlphaBlendEnabled() &&
					gstate.getBlendFuncA() == GE_SRCBLEND_SRCALPHA && 
					safeDestFactors[(int)gstate.getBlendFuncB()]));
		}

	case GE_COMP_LEQUAL:
		return gstate.getAlphaTestRef() == 255;

	case GE_COMP_EQUAL:
	case GE_COMP_LESS:
		return false;

	default:
		return false;
	}
}

const bool nonAlphaSrcFactors[16] = {
	true,  // GE_SRCBLEND_DSTCOLOR,
	true,  // GE_SRCBLEND_INVDSTCOLOR,
	false, // GE_SRCBLEND_SRCALPHA,
	false, // GE_SRCBLEND_INVSRCALPHA,
	true,  // GE_SRCBLEND_DSTALPHA,
	true,  // GE_SRCBLEND_INVDSTALPHA,
	false, // GE_SRCBLEND_DOUBLESRCALPHA,
	false, // GE_SRCBLEND_DOUBLEINVSRCALPHA,
	true,  // GE_SRCBLEND_DOUBLEDSTALPHA,
	true,  // GE_SRCBLEND_DOUBLEINVDSTALPHA,
	true,  // GE_SRCBLEND_FIXA,
};

const bool nonAlphaDestFactors[16] = {
	true,  // GE_DSTBLEND_SRCCOLOR,
	true,  // GE_DSTBLEND_INVSRCCOLOR,
	false, // GE_DSTBLEND_SRCALPHA,
	false, // GE_DSTBLEND_INVSRCALPHA,
	true,  // GE_DSTBLEND_DSTALPHA,
	true,  // GE_DSTBLEND_INVDSTALPHA,
	false, // GE_DSTBLEND_DOUBLESRCALPHA,
	false, // GE_DSTBLEND_DOUBLEINVSRCALPHA,
	true,  // GE_DSTBLEND_DOUBLEDSTALPHA,
	true,  // GE_DSTBLEND_DOUBLEINVDSTALPHA,
	true,  // GE_DSTBLEND_FIXB,
};

ReplaceAlphaType ReplaceAlphaWithStencil() {
	if (!gstate.isStencilTestEnabled() || gstate.isModeClear()) {
		return REPLACE_ALPHA_NO;
	}

	if (gstate.isAlphaBlendEnabled()) {
		if (nonAlphaSrcFactors[gstate.getBlendFuncA()] && nonAlphaDestFactors[gstate.getBlendFuncB()]) {
			return REPLACE_ALPHA_YES;
		} else {
			if (gl_extensions.ARB_blend_func_extended) {
				return REPLACE_ALPHA_DUALSOURCE;
			} else {
				return REPLACE_ALPHA_NO;
			}
		}
	}

	return REPLACE_ALPHA_YES;
}

StencilValueType ReplaceAlphaWithStencilType() {
	switch (gstate.FrameBufFormat()) {
	case GE_FORMAT_565:
		// There's never a stencil value.  Maybe the right alpha is 1?
		return STENCIL_VALUE_ONE;

	case GE_FORMAT_5551:
		switch (gstate.getStencilOpZPass()) {
		// Technically, this should only ever use zero/one.
		case GE_STENCILOP_REPLACE:
			return (gstate.getStencilTestRef() & 0x80) != 0 ? STENCIL_VALUE_ONE : STENCIL_VALUE_ZERO;

		// Decrementing always zeros, since there's only one bit.
		case GE_STENCILOP_DECR:
		case GE_STENCILOP_ZERO:
			return STENCIL_VALUE_ZERO;

		// Incrementing always fills, since there's only one bit.
		case GE_STENCILOP_INCR:
			return STENCIL_VALUE_ONE;

		case GE_STENCILOP_INVERT:
			return STENCIL_VALUE_UNKNOWN;

		case GE_STENCILOP_KEEP:
			return STENCIL_VALUE_KEEP;
		}
		break;

	case GE_FORMAT_4444:
	case GE_FORMAT_8888:
	case GE_FORMAT_INVALID:
		switch (gstate.getStencilOpZPass()) {
		case GE_STENCILOP_REPLACE:
			return STENCIL_VALUE_UNIFORM;

		case GE_STENCILOP_ZERO:
			if (gstate.getStencilOpZFail() == GE_STENCILOP_ZERO) {
				return STENCIL_VALUE_ZERO;
			} else {
				return STENCIL_VALUE_KEEP;
			}

		// Decrementing always zeros, since there's only one bit.
		case GE_STENCILOP_DECR:
		case GE_STENCILOP_INCR:
		case GE_STENCILOP_INVERT:
			return STENCIL_VALUE_UNKNOWN;

		case GE_STENCILOP_KEEP:
			return STENCIL_VALUE_KEEP;
		}
		break;
	}

	return STENCIL_VALUE_UNKNOWN;
}

static bool IsColorTestTriviallyTrue() {
	switch (gstate.getColorTestFunction()) {
	case GE_COMP_NEVER:
		return false;

	case GE_COMP_ALWAYS:
		return true;

	case GE_COMP_EQUAL:
	case GE_COMP_NOTEQUAL:
		return false;
	default:
		return false;
	}
}

static bool AlphaToColorDoubling() {
<<<<<<< HEAD
	if (!gstate.isAlphaBlendEnabled()) {
		return false;
	}
=======
>>>>>>> 2944856c
	// 2x alpha in the source function and full alpha = source color doubling.
	// If we see this, we don't really need to care about the dest alpha function - sure we can't handle
	// the doubling dest ones, but there's nothing we can do about that.
	return (gstate.getBlendFuncA() == GE_SRCBLEND_DOUBLESRCALPHA) && (gstate_c.vertexFullAlpha && (gstate_c.textureFullAlpha || !gstate.isTextureAlphaUsed()));
}

static bool CanDoubleSrcBlendMode() {
	if (!gstate.isAlphaBlendEnabled()) {
		return false;
	}

	int funcA = gstate.getBlendFuncA();
	int funcB = gstate.getBlendFuncB();
	if (funcA != GE_SRCBLEND_DOUBLESRCALPHA) {
		funcB = funcA;
		funcA = gstate.getBlendFuncB();
	}
	if (funcA != GE_SRCBLEND_DOUBLESRCALPHA) {
		return false;
	}

	// One side should be doubled.  Let's check the other side.
	// LittleBigPlanet, for example, uses 2.0 * src, 1.0 - src, which can't double.
	// Persona 2 uses the same function, which is the reason for its darkness. It only ever passes
	// 1.0 as src alpha though, so in effect it's a color doubling.
	switch (funcB) {
	case GE_DSTBLEND_SRCALPHA:
	case GE_DSTBLEND_INVSRCALPHA:
		return false;

	default:
		return true;
	}
}

// Here we must take all the bits of the gstate that determine what the fragment shader will
// look like, and concatenate them together into an ID.
void ComputeFragmentShaderID(FragmentShaderID *id) {
	memset(&id->d[0], 0, sizeof(id->d));
	if (gstate.isModeClear()) {
		// We only need one clear shader, so let's ignore the rest of the bits.
		id->d[0] = 1;
	} else {
		bool lmode = gstate.isUsingSecondaryColor() && gstate.isLightingEnabled();
		bool enableFog = gstate.isFogEnabled() && !gstate.isModeThrough();
		bool enableAlphaTest = gstate.isAlphaTestEnabled() && !IsAlphaTestTriviallyTrue() && !g_Config.bDisableAlphaTest;
		bool enableColorTest = gstate.isColorTestEnabled() && !IsColorTestTriviallyTrue();
		bool alphaToColorDoubling = AlphaToColorDoubling();
		bool enableColorDoubling = (gstate.isColorDoublingEnabled() && gstate.isTextureMapEnabled()) || alphaToColorDoubling;
		// This isn't really correct, but it's a hack to get doubled blend modes to work more correctly.
		bool enableAlphaDoubling = !alphaToColorDoubling && CanDoubleSrcBlendMode();
		bool doTextureProjection = gstate.getUVGenMode() == GE_TEXMAP_TEXTURE_MATRIX;
		bool doTextureAlpha = gstate.isTextureAlphaUsed();
		ReplaceAlphaType stencilToAlpha = ReplaceAlphaWithStencil();

		// All texfuncs except replace are the same for RGB as for RGBA with full alpha.
		if (gstate_c.textureFullAlpha && gstate.getTextureFunction() != GE_TEXFUNC_REPLACE)
			doTextureAlpha = false;

		// id->d[0] |= (gstate.isModeClear() & 1);
		if (gstate.isTextureMapEnabled()) {
			id->d[0] |= 1 << 1;
			id->d[0] |= gstate.getTextureFunction() << 2;
			id->d[0] |= (doTextureAlpha & 1) << 5; // rgb or rgba
		}

		id->d[0] |= (lmode & 1) << 7;
		id->d[0] |= enableAlphaTest << 8;
		if (enableAlphaTest)
			id->d[0] |= gstate.getAlphaTestFunction() << 9;
		id->d[0] |= enableColorTest << 12;
		if (enableColorTest)
			id->d[0] |= gstate.getColorTestFunction() << 13;	 // color test func
		id->d[0] |= (enableFog & 1) << 15;
		id->d[0] |= (doTextureProjection & 1) << 16;
		id->d[0] |= (enableColorDoubling & 1) << 17;
		id->d[0] |= (enableAlphaDoubling & 1) << 18;
		id->d[0] |= (stencilToAlpha) << 19;
	
		if (stencilToAlpha != REPLACE_ALPHA_NO) {
			// 3 bits
			id->d[0] |= ReplaceAlphaWithStencilType() << 21;
		}
		if (enableAlphaTest)
			gpuStats.numAlphaTestedDraws++;
		else
			gpuStats.numNonAlphaTestedDraws++;
	}
}

// Missing: Z depth range
void GenerateFragmentShader(char *buffer) {
	char *p = buffer;

	// In GLSL ES 3.0, you use "in" variables instead of varying.

	bool glslES30 = false;
	const char *varying = "varying";
	const char *fragColor0 = "gl_FragColor";
	const char *texture = "texture2D";
	bool highpFog = false;

#if defined(USING_GLES2)
	// Let's wait until we have a real use for this.
	// ES doesn't support dual source alpha :(
	if (gl_extensions.GLES3) {
		WRITE(p, "#version 300 es\n");  // GLSL ES 1.0
		fragColor0 = "fragColor0";
		texture = "texture";
		glslES30 = true;
	} else {
		WRITE(p, "#version 100\n");  // GLSL ES 1.0
	}
	WRITE(p, "precision lowp float;\n");

	// PowerVR needs highp to do the fog in MHU correctly.
	// Others don't, and some can't handle highp in the fragment shader.
	highpFog = gl_extensions.gpuVendor == GPU_VENDOR_POWERVR;
#elif !defined(FORCE_OPENGL_2_0)
	if (gl_extensions.VersionGEThan(3, 3, 0)) {
		fragColor0 = "fragColor0";
		texture = "texture";
		glslES30 = true;
		WRITE(p, "#version 330\n");
	} else if (gl_extensions.VersionGEThan(3, 0, 0)) {
		fragColor0 = "fragColor0";
		WRITE(p, "#version 130\n");
		// Remove lowp/mediump in non-mobile non-glsl 3 implementations
		WRITE(p, "#define lowp\n");
		WRITE(p, "#define mediump\n");
		WRITE(p, "#define highp\n");
	} else {
		WRITE(p, "#version 110\n");
		// Remove lowp/mediump in non-mobile non-glsl 3 implementations
		WRITE(p, "#define lowp\n");
		WRITE(p, "#define mediump\n");
		WRITE(p, "#define highp\n");
	}
#else
	// Need to remove lowp/mediump for Mac
	WRITE(p, "#define lowp\n");
	WRITE(p, "#define mediump\n");
	WRITE(p, "#define highp\n");
#endif

	if (glslES30) {
		varying = "in";
	}

	bool lmode = gstate.isUsingSecondaryColor() && gstate.isLightingEnabled();
	bool doTexture = gstate.isTextureMapEnabled() && !gstate.isModeClear();
	bool enableFog = gstate.isFogEnabled() && !gstate.isModeThrough() && !gstate.isModeClear();
	bool enableAlphaTest = gstate.isAlphaTestEnabled() && !IsAlphaTestTriviallyTrue() && !gstate.isModeClear() && !g_Config.bDisableAlphaTest;
	bool enableColorTest = gstate.isColorTestEnabled() && !IsColorTestTriviallyTrue() && !gstate.isModeClear();
	bool alphaToColorDoubling = AlphaToColorDoubling();
	bool enableColorDoubling = (gstate.isColorDoublingEnabled() && gstate.isTextureMapEnabled()) || alphaToColorDoubling;
	// This isn't really correct, but it's a hack to get doubled blend modes to work more correctly.
	bool enableAlphaDoubling = !alphaToColorDoubling && CanDoubleSrcBlendMode();
	bool doTextureProjection = gstate.getUVGenMode() == GE_TEXMAP_TEXTURE_MATRIX;
	bool doTextureAlpha = gstate.isTextureAlphaUsed();
	ReplaceAlphaType stencilToAlpha = ReplaceAlphaWithStencil();

	if (gstate_c.textureFullAlpha && gstate.getTextureFunction() != GE_TEXFUNC_REPLACE)
		doTextureAlpha = false;

	if (doTexture)
		WRITE(p, "uniform sampler2D tex;\n");

	if (enableAlphaTest || enableColorTest) {
		WRITE(p, "uniform vec4 u_alphacolorref;\n");
	}
	if (stencilToAlpha && ReplaceAlphaWithStencilType() == STENCIL_VALUE_UNIFORM) {
		WRITE(p, "uniform float u_stencilReplaceValue;\n");
	}
	if (gstate.isTextureMapEnabled() && gstate.getTextureFunction() == GE_TEXFUNC_BLEND)
		WRITE(p, "uniform vec3 u_texenv;\n");

	WRITE(p, "%s vec4 v_color0;\n", varying);
	if (lmode)
		WRITE(p, "%s vec3 v_color1;\n", varying);
	if (enableFog) {
		WRITE(p, "uniform vec3 u_fogcolor;\n");
		WRITE(p, "%s %s float v_fogdepth;\n", varying, highpFog ? "highp" : "mediump");
	}
	if (doTexture) {
		if (doTextureProjection)
			WRITE(p, "%s mediump vec3 v_texcoord;\n", varying);
		else
			WRITE(p, "%s mediump vec2 v_texcoord;\n", varying);
	}

	if (enableAlphaTest) {
		if (gl_extensions.gpuVendor == GPU_VENDOR_POWERVR)
			WRITE(p, "float roundTo255thf(in mediump float x) { mediump float y = x + (0.5/255.0); return y - fract(y * 255.0) * (1.0 / 255.0); }\n");
		else
			WRITE(p, "float roundAndScaleTo255f(in float x) { return floor(x * 255.0 + 0.5); }\n");
	}
	if (enableColorTest) {
		if (gl_extensions.gpuVendor == GPU_VENDOR_POWERVR)
			WRITE(p, "vec3 roundTo255thv(in vec3 x) { vec3 y = x + (0.5/255.0); return y - fract(y * 255.0) * (1.0 / 255.0); }\n");
		else
			WRITE(p, "vec3 roundAndScaleTo255v(in vec3 x) { return floor(x * 255.0 + 0.5); }\n");
	}

	if (stencilToAlpha == REPLACE_ALPHA_DUALSOURCE) {
		WRITE(p, "out vec4 fragColor0;\n");
		WRITE(p, "out vec4 fragColor1;\n");
	} else if (!strcmp(fragColor0, "fragColor0")) {
		WRITE(p, "out vec4 fragColor0;\n");
	}

	WRITE(p, "void main() {\n");

	if (gstate.isModeClear()) {
		// Clear mode does not allow any fancy shading.
		WRITE(p, "  vec4 v = v_color0;\n");
	} else {
		const char *secondary = "";
		// Secondary color for specular on top of texture
		if (lmode) {
			WRITE(p, "  vec4 s = vec4(v_color1, 0.0);\n");
			secondary = " + s";
		} else {
			secondary = "";
		}

		if (gstate.isTextureMapEnabled()) {
			if (doTextureProjection) {
				WRITE(p, "  vec4 t = %sProj(tex, v_texcoord);\n", texture);
			} else {
				WRITE(p, "  vec4 t = %s(tex, v_texcoord);\n", texture);
			}
			WRITE(p, "  vec4 p = v_color0;\n");

			if (doTextureAlpha) { // texfmt == RGBA
				switch (gstate.getTextureFunction()) {
				case GE_TEXFUNC_MODULATE:
					WRITE(p, "  vec4 v = p * t%s;\n", secondary); 
					break;

				case GE_TEXFUNC_DECAL:
					WRITE(p, "  vec4 v = vec4(mix(p.rgb, t.rgb, t.a), p.a)%s;\n", secondary); 
					break;

				case GE_TEXFUNC_BLEND:
					WRITE(p, "  vec4 v = vec4(mix(p.rgb, u_texenv.rgb, t.rgb), p.a * t.a)%s;\n", secondary); 
					break;

				case GE_TEXFUNC_REPLACE:
					WRITE(p, "  vec4 v = t%s;\n", secondary); 
					break;

				case GE_TEXFUNC_ADD:
				case GE_TEXFUNC_UNKNOWN1:
				case GE_TEXFUNC_UNKNOWN2:
				case GE_TEXFUNC_UNKNOWN3:
					WRITE(p, "  vec4 v = vec4(p.rgb + t.rgb, p.a * t.a)%s;\n", secondary); 
					break;
				default:
					WRITE(p, "  vec4 v = p;\n"); break;
				}
			} else { // texfmt == RGB
				switch (gstate.getTextureFunction()) {
				case GE_TEXFUNC_MODULATE:
					WRITE(p, "  vec4 v = vec4(t.rgb * p.rgb, p.a)%s;\n", secondary); 
					break;

				case GE_TEXFUNC_DECAL:
					WRITE(p, "  vec4 v = vec4(t.rgb, p.a)%s;\n", secondary); 
					break;

				case GE_TEXFUNC_BLEND:
					WRITE(p, "  vec4 v = vec4(mix(p.rgb, u_texenv.rgb, t.rgb), p.a)%s;\n", secondary); 
					break;

				case GE_TEXFUNC_REPLACE:
					WRITE(p, "  vec4 v = vec4(t.rgb, p.a)%s;\n", secondary); 
					break;

				case GE_TEXFUNC_ADD:
				case GE_TEXFUNC_UNKNOWN1:
				case GE_TEXFUNC_UNKNOWN2:
				case GE_TEXFUNC_UNKNOWN3:
					WRITE(p, "  vec4 v = vec4(p.rgb + t.rgb, p.a)%s;\n", secondary); break;
				default:
					WRITE(p, "  vec4 v = p;\n"); break;
				}
			}
		} else {
			// No texture mapping
			WRITE(p, "  vec4 v = v_color0 %s;\n", secondary);
		}

		if (enableAlphaTest) {
			GEComparison alphaTestFunc = gstate.getAlphaTestFunction();
			const char *alphaTestFuncs[] = { "#", "#", " != ", " == ", " >= ", " > ", " <= ", " < " };	// never/always don't make sense
			if (alphaTestFuncs[alphaTestFunc][0] != '#') {
				if (gl_extensions.gpuVendor == GPU_VENDOR_POWERVR) {
					// Work around bad PVR driver problem where equality check + discard just doesn't work.
					if (alphaTestFunc != 3)
						WRITE(p, "  if (roundTo255thf(v.a) %s u_alphacolorref.a) discard;\n", alphaTestFuncs[alphaTestFunc]);
				} else {
					WRITE(p, "  if (roundAndScaleTo255f(v.a) %s u_alphacolorref.a) discard;\n", alphaTestFuncs[alphaTestFunc]);
				}
			}
		}

		if (enableColorTest) {
			GEComparison colorTestFunc = gstate.getColorTestFunction();
			const char *colorTestFuncs[] = { "#", "#", " != ", " == " };	// never/always don't make sense
			WARN_LOG_REPORT_ONCE(colortest, G3D, "Color test function : %s", colorTestFuncs[colorTestFunc]);
			u32 colorTestMask = gstate.getColorTestMask();
			if (colorTestFuncs[colorTestFunc][0] != '#') {
				if (gl_extensions.gpuVendor == GPU_VENDOR_POWERVR)
					WRITE(p, "  if (roundTo255thv(v.rgb) %s u_alphacolorref.rgb) discard;\n", colorTestFuncs[colorTestFunc]);
				else
					WRITE(p, "  if (roundAndScaleTo255v(v.rgb) %s u_alphacolorref.rgb) discard;\n", colorTestFuncs[colorTestFunc]);
			}
		}

		// Color doubling happens after the color test.
		if (enableColorDoubling && enableAlphaDoubling) {
			WRITE(p, "  v = v * 2.0;\n");
		} else if (enableColorDoubling) {
			WRITE(p, "  v.rgb = v.rgb * 2.0;\n");
		} else if (enableAlphaDoubling) {
			WRITE(p, "  v.a = v.a * 2.0;\n");
		}

		if (enableFog) {
			WRITE(p, "  float fogCoef = clamp(v_fogdepth, 0.0, 1.0);\n");
			WRITE(p, "  v = mix(vec4(u_fogcolor, v.a), v, fogCoef);\n");
			// WRITE(p, "  v.x = v_depth;\n");
		}
	}

	switch (stencilToAlpha) {
	case REPLACE_ALPHA_DUALSOURCE:
		WRITE(p, "  fragColor0 = vec4(v.rgb, 0.0);\n");
		WRITE(p, "  fragColor1 = vec4(0.0, 0.0, 0.0, v.a);\n");	
		break;

	case REPLACE_ALPHA_YES:
		WRITE(p, "  %s = vec4(v.rgb, 0.0);\n", fragColor0);
		break;

	case REPLACE_ALPHA_NO:
		WRITE(p, "  %s = v;\n", fragColor0);
		break;
	}

	if (stencilToAlpha != REPLACE_ALPHA_NO) {
		switch (ReplaceAlphaWithStencilType()) {
		case STENCIL_VALUE_UNIFORM:
			WRITE(p, "  %s.a = u_stencilReplaceValue;\n", fragColor0);
			break;

		case STENCIL_VALUE_ZERO:
			WRITE(p, "  %s.a = 0.0;\n", fragColor0);
			break;

		case STENCIL_VALUE_ONE:
			WRITE(p, "  %s.a = 1.0;\n", fragColor0);
			break;

		case STENCIL_VALUE_UNKNOWN:
			// Maybe we should even mask away alpha using glColorMask and not change it at all? We do get here
			// if the stencil mode is KEEP for example.
			WRITE(p, "  %s.a = 0.0;\n", fragColor0);
			break;

		case STENCIL_VALUE_KEEP:
			// Do nothing. We'll mask out the alpha using color mask.
			break;
		}
	}

#ifdef DEBUG_SHADER
	if (doTexture) {
		WRITE(p, "  %s = texture2D(tex, v_texcoord.xy);\n", fragColor0);
		WRITE(p, "  %s += vec4(0.3,0,0.3,0.3);\n", fragColor0);
	} else {
		WRITE(p, "  %s = vec4(1,0,1,1);\n", fragColor0);
	}
#endif
	WRITE(p, "}\n");
}
<|MERGE_RESOLUTION|>--- conflicted
+++ resolved
@@ -235,12 +235,9 @@
 }
 
 static bool AlphaToColorDoubling() {
-<<<<<<< HEAD
 	if (!gstate.isAlphaBlendEnabled()) {
 		return false;
 	}
-=======
->>>>>>> 2944856c
 	// 2x alpha in the source function and full alpha = source color doubling.
 	// If we see this, we don't really need to care about the dest alpha function - sure we can't handle
 	// the doubling dest ones, but there's nothing we can do about that.
